{
  "name": "graphology-components",
  "version": "1.1.1",
  "description": "Connected components for graphology.",
  "main": "index.js",
  "types": "index.d.ts",
  "files": [
    "*.d.ts",
    "index.js"
  ],
  "scripts": {
    "prepublishOnly": "npm test",
    "test": "mocha test.js"
  },
  "repository": {
    "type": "git",
    "url": "git+https://github.com/graphology/graphology.git"
  },
  "keywords": [
    "graph",
    "graphology",
    "components",
    "connected components"
  ],
  "author": {
    "name": "Guillaume Plique",
    "url": "http://github.com/Yomguithereal"
  },
  "license": "MIT",
  "bugs": {
    "url": "https://github.com/graphology/graphology/issues"
  },
  "homepage": "https://github.com/graphology/graphology#readme",
  "peerDependencies": {
    "graphology-types": ">=0.19.0"
  },
  "dependencies": {
    "@yomguithereal/helpers": "^1.1.1",
<<<<<<< HEAD
    "graphology-utils": "^1.8.0",
    "graphology-operators": "^1.4.1"
=======
    "graphology-utils": "^2.1.2"
>>>>>>> 5fec1839
  }
}<|MERGE_RESOLUTION|>--- conflicted
+++ resolved
@@ -36,11 +36,6 @@
   },
   "dependencies": {
     "@yomguithereal/helpers": "^1.1.1",
-<<<<<<< HEAD
-    "graphology-utils": "^1.8.0",
-    "graphology-operators": "^1.4.1"
-=======
     "graphology-utils": "^2.1.2"
->>>>>>> 5fec1839
   }
 }